--- conflicted
+++ resolved
@@ -329,7 +329,6 @@
                                 .apply(lambda x: (x.iloc[0], x.iloc[1]), axis=1).map(self.servicemap.index)
 
         # Bin the data
-<<<<<<< HEAD
         df.with_columns(
             bin = pl.col("ts") // self.bin_size
         )
@@ -337,9 +336,6 @@
         df.with_columns(
             bin = pl.col("bin") - pl.col("bin").min()
         )
-=======
-        df['bin'] = df['ts'] // self.bin_size
->>>>>>> 1cf08f7b
         
         return df
 
@@ -367,16 +363,10 @@
             batch_mask: torch.Tensor = self.batch_mask[file["raw_file"]]
 
             df = self.bin_df(df)
-<<<<<<< HEAD
             df = df.with_columns(
                 batch = pl.col("bin") // self.batch_size
             )
             grouped_batches = df.group_by("batch")
-=======
-            df["batch"] = df["bin"] // self.batch_size
-            df["batch"] = df["batch"] - df["batch"].min()
-            grouped_batches = df.groupby("batch", observed=False)
->>>>>>> 1cf08f7b
 
             for batch, group in grouped_batches: # type: ignore
                 bins = group.group_by("bin")
