--- conflicted
+++ resolved
@@ -329,11 +329,7 @@
         
         # Logging
         for metric, value in results.items():
-<<<<<<< HEAD
-            self.log(f"{step}_{metric}", value, batch_size=batch.num_graphs, on_step=True, sync_dist=True)
-=======
             self.log(f"{step}_{metric}", value, sync_dist=True)
->>>>>>> 6a0a2034
 
         return results["loss"]
     
